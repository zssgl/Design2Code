import cv2
import numpy as np
import matplotlib.pyplot as plt
from scipy.optimize import linear_sum_assignment
import math
import random
import os
from sklearn.metrics.pairwise import cosine_similarity
from difflib import SequenceMatcher
from tqdm import tqdm 
from pathlib import Path
# import pytesseract
from PIL import Image, ImageDraw
import torch
import clip
from copy import deepcopy
from collections import Counter
from copy import deepcopy
from Pix2Code.metrics.ocr_free_utils import get_blocks_ocr_free
from bs4 import BeautifulSoup, NavigableString, Comment

# pytesseract.pytesseract.tesseract_cmd = '/sailhome/clsi/bin/tesseract'
device = "cuda" if torch.cuda.is_available() else "cpu"
model, preprocess = clip.load("ViT-B/32", device=device)

def mask_text_cv2(cv2_image):
    # Convert the cv2 image (BGR) to PIL Image (RGB)
    rgb_image = cv2.cvtColor(cv2_image, cv2.COLOR_BGR2RGB)
    pil_image = Image.fromarray(rgb_image)

    # Use pytesseract to do OCR on the image
    text_data = pytesseract.image_to_data(pil_image)

    # Create a drawing context
    draw = ImageDraw.Draw(pil_image)
    print(text_data.split('\n')[0])

    # Process the OCR data
    for line in text_data.split('\n')[1:]:
        if line.strip() == '':
            continue

        parts = line.split()
        print(parts)
        if len(parts) >= 12:
            x, y, width, height = map(int, parts[6:10])
            # Draw a white rectangle over the detected text
            draw.rectangle([x, y, x + width, y + height], fill="white")

    # Convert PIL Image back to cv2 format (BGR)
    masked_cv2_image = cv2.cvtColor(np.array(pil_image), cv2.COLOR_RGB2BGR)
    return masked_cv2_image

def check_match_images(src_img, web_img, visualize=False):
    # Read the images
    image_b = cv2.imread(web_img)
    image_b = mask_text_cv2(image_b)
    image_a = cv2.imread(src_img)

    # SIFT detector
    sift = cv2.SIFT_create()

    # Find keypoints and descriptors
    keypoints_a, descriptors_a = sift.detectAndCompute(image_a, None)
    keypoints_b, descriptors_b = sift.detectAndCompute(image_b, None)

    # FLANN based matcher
    index_params = dict(algorithm=1, trees=5)
    search_params = dict()
    flann = cv2.FlannBasedMatcher(index_params, search_params)

    matches = flann.knnMatch(descriptors_a, descriptors_b, k=2)

    # Keep good matches: Lowe's ratio test
    good_matches = []
    for m, n in matches:
        if m.distance < 0.7 * n.distance:
            good_matches.append(m)

    if len(good_matches) > 10: # adjust this threshold

        image_matches = cv2.drawMatches(image_a, keypoints_a, image_b, keypoints_b, good_matches, None, flags=cv2.DrawMatchesFlags_NOT_DRAW_SINGLE_POINTS)
    
        src_pts = np.float32([keypoints_a[m.queryIdx].pt for m in good_matches]).reshape(-1, 1, 2)
        dst_pts = np.float32([keypoints_b[m.trainIdx].pt for m in good_matches]).reshape(-1, 1, 2)

        # Find homography
        M, mask = cv2.findHomography(src_pts, dst_pts, cv2.RANSAC, 5.0)

        # Use the homography matrix M to transform the corners of Image A to Image B's plane
        h, w = image_a.shape[:2]
        pts = np.float32([[0, 0], [0, h - 1], [w - 1, h - 1], [w - 1, 0]]).reshape(-1, 1, 2)
        dst = cv2.perspectiveTransform(pts, M)

        # Draw the transformed image on Image B
        image_b_with_a = cv2.polylines(image_b, [np.int32(dst)], True, 255, 3, cv2.LINE_AA)

        # gray = cv2.cvtColor(image_b_with_a, cv2.COLOR_BGR2GRAY)
        if visualize:
            fig, ax = plt.subplots(figsize=(10, 10))
            ax.axis('off')
            plt.imshow(image_matches)
            plt.show()

        hb, wb = image_b.shape[:2]
        print(hb, wb)
        print(dst)

        # Extract scale and translation (approximate)
        scale_x = np.linalg.norm(dst[1] - dst[0]) / hb
        scale_y = np.linalg.norm(dst[2] - dst[1]) / wb
        translation = dst[0][0] / np.array([hb, wb])

        print(f"Relative height: {scale_x}, Relative width: {scale_y}")
        print(f"Top-Left Corner Coordinate: {translation}")
        return scale_x, scale_y, translation.tolist()
    else:
        print("Image not found!")
        return None, None, [None, None]

def get_ocr_blocks(image_path):
    # This function will use OCR to extract text blocks and their bounding boxes from an image
    image = cv2.imread(image_path)
    img_h, img_w, _ = image.shape
    data = pytesseract.image_to_data(image, output_type=pytesseract.Output.DICT)
    blocks = []
    for i in range(len(data['text'])):
        if int(data['conf'][i]) > 0:  # Consider blocks with confidence > 60%
            (x, y, w, h) = (data['left'][i], data['top'][i], data['width'][i], data['height'][i])
            text = data['text'][i].strip()
            if len(text) == 0:
                continue
            if w <= 0 or h <= 0:
                continue
            blocks.append({'text': text, 'bbox': (x / img_w, y / img_h, w / img_w, h / img_h)})
    return blocks


def match_blocks(blocks1, blocks2, v_scale=0.1):
    # This function will match blocks between two sets based on text similarity, spatial location, and size similarity
    matched_blocks = []
    max_distance = (1 + v_scale**2)**0.5
    
    for block1 in blocks1:
        best_match = None
        highest_score = 0
        
        for block2 in blocks2:
            # Text similarity
            text_similarity = SequenceMatcher(None, block1['text'], block2['text']).ratio()
            
            if text_similarity > 0.8:  # Text must be similar above a threshold
                
                # Spatial proximity (normalized by image dimensions for example)
                spatial_proximity = 1 - ((block1['bbox'][0] - block2['bbox'][0])**2 + (block1['bbox'][1] * v_scale - block2['bbox'][1] * v_scale)**2)**0.5 / max_distance
                
                # Size similarity
                # size_similarity = 1 - abs(block1['bbox'][2]*block1['bbox'][3] - block2['bbox'][2]*block2['bbox'][3]) / max(block1['bbox'][2]*block1['bbox'][3], block2['bbox'][2]*block2['bbox'][3])

                # Combine the scores with weights as needed
                # combined_score = (text_similarity * 0.6) + (spatial_proximity * 0.2) + (size_similarity * 0.2)
                combined_score = (text_similarity * 0.6) + (spatial_proximity * 0.4)

                print(block2)
                print(combined_score)

                if combined_score > highest_score:
                    highest_score = combined_score
                    best_match = block2

        if best_match:
            matched_blocks.append((block1, best_match))
        
        break
    
    return matched_blocks


def calculate_positional_score(bbox1, bbox2, v_scale=0.1):
    max_distance = (1 + v_scale**2)**0.5

    # Calculate the Euclidean distance between the center points of two bounding boxes
    center1 = (bbox1[0] + bbox1[2] / 2, bbox1[1] + bbox1[3] / 2)
    center2 = (bbox2[0] + bbox2[2] / 2, bbox2[1] + bbox2[3] / 2)
    distance = ((center1[0] - center2[0]) ** 2 + (center1[1] * v_scale - center2[1] * v_scale) ** 2) ** 0.5
    
    # Normalize distance based on a predefined max distance, this value could be tuned
    normalized_distance = min(distance / max_distance, 1)
    
    # Calculate score using exponential decay
    score = 1 - normalized_distance
    
    return score

def group_blocks_by_row(blocks, line_overlap_threshold=0.5):
    """
    Group blocks into rows based on their bounding box y-coordinates.
    Blocks that have y-overlapping bounding boxes within a threshold are considered to be on the same row.

    :param blocks: List of block dictionaries with 'bbox' as one of the keys.
    :param line_overlap_threshold: Threshold for considering blocks to be on the same line (relative to image height).
    :return: A list of lists of blocks, with each inner list representing a row.
    """
    # Sort blocks by the top y-coordinate
    sorted_blocks = sorted(blocks, key=lambda b: b['bbox'][1])
    
    rows = []
    current_row = []
    
    for block in sorted_blocks:
        # If current_row is empty, start a new row with the current block
        if not current_row:
            current_row.append(block)
        else:
            # Compare the current block with the last block in the current row
            last_block_in_row = current_row[-1]
            # Calculate the vertical overlap between the two blocks
            top_y_current = block['bbox'][1]
            bottom_y_last = last_block_in_row['bbox'][1] + last_block_in_row['bbox'][3]
            vertical_overlap = max(0, bottom_y_last - top_y_current)
            
            # If there is enough overlap, add the block to the current row
            if vertical_overlap > line_overlap_threshold * min(last_block_in_row['bbox'][3], block['bbox'][3]):
                current_row.append(block)
            else:
                # Otherwise, the current block starts a new row
                current_row.sort(key=lambda b: (b['bbox'][0]))
                rows.extend(current_row)
                current_row = [block]
    
    # Add the last row if it's not empty
    if current_row:
        current_row.sort(key=lambda b: (b['bbox'][0]))
        rows.extend(current_row)
    
    return rows


def merge_blocks(blocks, line_overlap_threshold=1.5, avg_char_space_ratio=2):
    # Sort blocks by their y-coordinate and then by their x-coordinate
    blocks = group_blocks_by_row(blocks)
    
    merged_blocks = []
    last_block = None

    for block in blocks:
        if last_block is not None:
            # Check vertical overlap; if the y difference is smaller than the height of the block, there is an overlap
            y_diff = abs(block['bbox'][1] + block['bbox'][3] - last_block['bbox'][1])
            height = max(last_block['bbox'][3], block['bbox'][3])

            # Estimate average character width for the last block
            last_block_char_count = max(len(last_block['text'].strip()), 1)  # Avoid division by zero
            avg_char_width_last_block = last_block['bbox'][2] / last_block_char_count

            # Estimate the expected space if there was a single space between the two blocks
            expected_space_width = avg_char_width_last_block * avg_char_space_ratio

            # Calculate actual horizontal gap
            right_edge_last_block = last_block['bbox'][0] + last_block['bbox'][2]
            actual_gap = block['bbox'][0] - right_edge_last_block
            
            # Check if blocks are on the same line and the gap is about the width of a space or less
            if y_diff < height * line_overlap_threshold and actual_gap <= expected_space_width and actual_gap >= 0:
                # Merge the text and extend the bbox
                merged_text = f"{last_block['text']} {block['text']}"
                merged_bbox = (
                    last_block['bbox'][0],  # x-coordinate remains the same
                    min(last_block['bbox'][1], block['bbox'][1]),  # y-coordinate is the upper one
                    right_edge_last_block - last_block['bbox'][0] + actual_gap + block['bbox'][2],  # width
                    max(last_block['bbox'][3], block['bbox'][3])  # height is the taller one
                )

                if merged_bbox[2] < 0:
                    print("ALERT!!!")
                    print(f"{last_block} {block}")
                    print(y_diff, height * line_overlap_threshold, actual_gap, expected_space_width)

                last_block = {'text': merged_text, 'bbox': merged_bbox}
            else:
                # No merge, add the last block to the list
                merged_blocks.append(last_block)
                last_block = block
        else:
            last_block = block

    # Don't forget to add the last block
    if last_block:
        merged_blocks.append(last_block)

    return merged_blocks

def calculate_similarity(block1, block2, max_distance=1.42):
    text_similarity = SequenceMatcher(None, block1['text'], block2['text']).ratio()
    spatial_proximity = 1 - ((block1['bbox'][0] - block2['bbox'][0])**2 + (block1['bbox'][1] - block2['bbox'][1])**2)**0.5 / max_distance
    combined_score = (text_similarity * 1.0) + (spatial_proximity * 0.0)
    return combined_score

def adjust_cost_for_context(cost_matrix, consecutive_bonus=1.0, window_size=20):
    if window_size <= 0:
        return cost_matrix

    n, m = cost_matrix.shape
    adjusted_cost_matrix = np.copy(cost_matrix)

    for i in range(n):
        for j in range(m):
            bonus = 0
            if adjusted_cost_matrix[i][j] >= -0.5:
                continue
            nearby_matrix = cost_matrix[max(0, i - window_size):min(n, i + window_size + 1), max(0, j - window_size):min(m, j + window_size + 1)]
            flattened_array = nearby_matrix.flatten()
            sorted_array = np.sort(flattened_array)[::-1]
            sorted_array = np.delete(sorted_array, np.where(sorted_array == cost_matrix[i, j])[0][0])
            top_k_elements = sorted_array[- window_size * 2:]
            sum_top_k = np.sum(top_k_elements)
            bonus = consecutive_bonus * sum_top_k
            """
            # Check left context
            for k in range(1, window_size + 1):
                if i >= k and j >= k:
                    # bonus += consecutive_bonus * (cost_matrix[i-k, j-k] < 0)
                    bonus += consecutive_bonus * cost_matrix[i-k, j-k]
            # Check right context
            for k in range(1, window_size + 1):
                if i + k < n and j + k < m:
                    # bonus += consecutive_bonus * (cost_matrix[i+k, j+k] < 0
                    bonus += consecutive_bonus * cost_matrix[i+k, j+k]
            """
            adjusted_cost_matrix[i][j] += bonus
    return adjusted_cost_matrix

def create_cost_matrix(A, B):
    n = len(A)
    m = len(B)
    cost_matrix = np.zeros((n, m))
    for i in range(n):
        for j in range(m):
            cost_matrix[i, j] = -calculate_similarity(A[i], B[j])
    return cost_matrix

def find_maximum_matching(A, B, consecutive_bonus, window_size):
    cost_matrix = create_cost_matrix(A, B)
    cost_matrix = adjust_cost_for_context(cost_matrix, consecutive_bonus, window_size)
    row_ind, col_ind = linear_sum_assignment(cost_matrix)
    return list(zip(row_ind, col_ind))

def draw_matched_bboxes(img1, img2, matched_bboxes):
    # Create copies of images to draw on
    img1_drawn = img1.copy()
    img2_drawn = img2.copy()

    h1, w1, _ = img1.shape
    h2, w2, _ = img2.shape
    

    # Iterate over matched bounding boxes
    for bbox_pair in matched_bboxes:
        # Random color for each pair
        color = (random.randint(0, 255), random.randint(0, 255), random.randint(0, 255))

        # Ensure that the bounding box coordinates are integers
        bbox1 = [int(bbox_pair[0][0] * w1), int(bbox_pair[0][1] * h1), int(bbox_pair[0][2] * w1), int(bbox_pair[0][3] * h1)]
        bbox2 = [int(bbox_pair[1][0] * w2), int(bbox_pair[1][1] * h2), int(bbox_pair[1][2] * w2), int(bbox_pair[1][3] * h2)]

        # Draw bbox on the first image
        top_left_1 = (bbox1[0], bbox1[1])
        bottom_right_1 = (bbox1[0] + bbox1[2], bbox1[1] + bbox1[3])
        img1_drawn = cv2.rectangle(img1_drawn, top_left_1, bottom_right_1, color, 2)

        # Draw bbox on the second image
        top_left_2 = (bbox2[0], bbox2[1])
        bottom_right_2 = (bbox2[0] + bbox2[2], bbox2[1] + bbox2[3])
        img2_drawn = cv2.rectangle(img2_drawn, top_left_2, bottom_right_2, color, 2)

    return img1_drawn, img2_drawn

def calculate_distance(x1, y1, x2, y2):
    distance = math.sqrt((x2 - x1)**2 + (y2 - y1)**2)
    return distance

def calculate_ratio(h1, h2):
    return max(h1, h2) / min(h1, h2)

def geo_mean(iterable):
    a = np.array(iterable)
    return a.prod()**(1.0/len(a))

def print_stat(alist):
    if len(alist) == 0:
        print("Empty list!")
        return
    print("Mean:", np.mean(alist),"Median:", np.median(alist),"Min:", min(alist),"Max:", max(alist))
    return np.mean(alist), np.median(alist), min(alist), max(alist)

def print_stat_geo(alist):
    if len(alist) == 0:
        print("Empty list!")
        return
    print("Geo Mean:", geo_mean(alist),"Median:", np.median(alist),"Min:", min(alist),"Max:", max(alist))
    return geo_mean(alist), np.median(alist), min(alist), max(alist)


def rescale_short_edge_to_long_edge(image_path):
    # Load the image
    with Image.open(image_path) as img:
        width, height = img.size

        # Determine which side is shorter
        if width < height:
            # Width is shorter, scale height to match the width
            new_size = (width, width)
        else:
            # Height is shorter, scale width to match the height
            new_size = (height, height)

        # Resize the image while maintaining aspect ratio
        img_resized = img.resize(new_size, Image.LANCZOS)

        return img_resized

def calculate_clip_similarity(image_path1, image_path2):
    # Load and preprocess images
    image1 = preprocess(rescale_short_edge_to_long_edge(image_path1)).unsqueeze(0).to(device)
    image2 = preprocess(rescale_short_edge_to_long_edge(image_path2)).unsqueeze(0).to(device)

    # Calculate features
    with torch.no_grad():
        image_features1 = model.encode_image(image1)
        image_features2 = model.encode_image(image2)

    # Normalize features
    image_features1 /= image_features1.norm(dim=-1, keepdim=True)
    image_features2 /= image_features2.norm(dim=-1, keepdim=True)

    # Calculate cosine similarity
    similarity = (image_features1 @ image_features2.T).item()

    return similarity


def visual_eval(gpt_img, original_img, print_all=False, ocr_free=True):
    """
    gpt_img: file to image rendered by gpt gen code. Please place the html file with the same name in the same folder.
    original_img: file to image rendered by the original code. Please place the html file with the same name in the same folder.
    print_all: print matched information or not. Default to False.
    ocr_free: using ocr free approach or not. Default to True.
    """

    if ocr_free:
        blocks1 = get_blocks_ocr_free(gpt_img)
        blocks2 = get_blocks_ocr_free(original_img)
        consecutive_bonus, window_size = 0.1, 1
    else:
        blocks1 = get_ocr_blocks(gpt_img)
        blocks2 = get_ocr_blocks(original_img)
        consecutive_bonus, window_size = 0.25, 2

        blocks1 = merge_blocks(blocks1)
        blocks2 = merge_blocks(blocks2)

    matching = find_maximum_matching(blocks1, blocks2, consecutive_bonus, window_size)
    matched_list = []
    # print("Matching pairs:")
    location_score = []
    size_score = []
    for i, j in matching:
        # print(f"{blocks1[i]} matched with {blocks2[j]}")
        matched_list.append([blocks1[i]['bbox'], blocks2[j]['bbox']])
        location_score.append(calculate_distance(blocks1[i]['bbox'][0] + blocks1[i]['bbox'][2], \
                                                blocks1[i]['bbox'][1] + blocks1[i]['bbox'][3], \
                                                blocks2[j]['bbox'][0] + blocks2[j]['bbox'][2], \
                                                blocks2[j]['bbox'][1] + blocks2[j]['bbox'][3]))
        if min(blocks1[i]['bbox'][2], blocks2[j]['bbox'][2], blocks1[i]['bbox'][3], blocks2[j]['bbox'][3]) == 0:
            print(f"{blocks1[i]} matched with {blocks2[j]}")
        assert calculate_ratio(blocks1[i]['bbox'][2], blocks2[j]['bbox'][2]) > 0 and calculate_ratio(blocks1[i]['bbox'][3], blocks2[j]['bbox'][3]) > 0, f"{blocks1[i]} matched with {blocks2[j]}"
        size_score.append(calculate_ratio(blocks1[i]['bbox'][2], blocks2[j]['bbox'][2]) * calculate_ratio(blocks1[i]['bbox'][3], blocks2[j]['bbox'][3]))
    if print_all:
        print(f"Matched: {len(location_score)}")
        print("Location Score:")
        print_stat(location_score)
        print("Size Score:")
        print_stat_geo(size_score)
    

    """
    # For Debugging: show matched blocks
    img1 = cv2.imread(gpt_img)
    img2 = cv2.imread(original_img)
    img1_with_boxes, img2_with_boxes = draw_matched_bboxes(img1, img2, matched_list)
    cv2.imwrite(gpt_img.replace(".png", "_demo.png"), img1_with_boxes)
    cv2.imwrite(original_img.replace(".png", "_demo.png"), img2_with_boxes)
    """

    if len(location_score) > 0:
        matched = len(location_score)
        loc_score = np.mean(location_score)
        s_score = geo_mean(size_score)
        final_score = loc_score / np.sqrt(2) + (1 - 1 / s_score)
        return matched, loc_score, s_score, final_score
    else:
        return 0.0, None, None, None


def sum_of_area(blocks):
    sum = 0
    for block in blocks:
        sum += block['bbox'][2] * block['bbox'][3]
    return sum
    
def visual_eval_v1(gpt_img, original_img, print_all=False, ocr_free=True, debug=False):
    """
    gpt_img: file to image rendered by gpt gen code. Please place the html file with the same name in the same folder.
    original_img: file to image rendered by the original code. Please place the html file with the same name in the same folder.
    print_all: print matched information or not. Default to False.
    ocr_free: using ocr free approach or not. Default to True.
    """

    if ocr_free:
        gpt_html = gpt_img.replace(".png", ".html")
        original_html = original_img.replace(".png", ".html")
        os.system(f"python3 {Path(__file__).parent}/screenshot_single.py --html {gpt_html} --png {gpt_img}")
        os.system(f"python3 {Path(__file__).parent}/screenshot_single.py --html {original_html} --png {original_img}")

        blocks1 = get_blocks_ocr_free(gpt_img)
        blocks2 = get_blocks_ocr_free(original_img)
        consecutive_bonus, window_size = 0.1, 1
    else:
        blocks1 = get_ocr_blocks(gpt_img)
        blocks2 = get_ocr_blocks(original_img)
        consecutive_bonus, window_size = 0.25, 2

        blocks1 = merge_blocks(blocks1)
        blocks2 = merge_blocks(blocks2)

    blocks1_area = sum_of_area(blocks1)
    blocks2_area = sum_of_area(blocks2)
    max_blocks_area = max(blocks1_area, blocks2_area)

    matching = find_maximum_matching(blocks1, blocks2, consecutive_bonus, window_size)
    matched_list = []
    scores = []

    for i, j in matching:
        if debug:
            # print(f"{blocks1[i]} matched with {blocks2[j]}")
            # print(SequenceMatcher(None, blocks1[i]['text'], blocks2[j]['text']).ratio())
            pass

        min_block_area = min(blocks1[i]['bbox'][2] * blocks1[i]['bbox'][3], blocks2[j]['bbox'][2] * blocks2[j]['bbox'][3])
        text_similarity = SequenceMatcher(None, blocks1[i]['text'], blocks2[j]['text']).ratio()
        position_similarity = 1 - calculate_distance(blocks1[i]['bbox'][0] + blocks1[i]['bbox'][2] / 2, \
                                                blocks1[i]['bbox'][1] + blocks1[i]['bbox'][3] / 2, \
                                                blocks2[j]['bbox'][0] + blocks2[j]['bbox'][2] / 2, \
                                                blocks2[j]['bbox'][1] + blocks2[j]['bbox'][3] / 2) / np.sqrt(2)
        matched_list.append([blocks1[i]['bbox'], blocks2[j]['bbox']])

        # validation check
        if min(blocks1[i]['bbox'][2], blocks2[j]['bbox'][2], blocks1[i]['bbox'][3], blocks2[j]['bbox'][3]) == 0:
            print(f"{blocks1[i]} matched with {blocks2[j]}")
        assert calculate_ratio(blocks1[i]['bbox'][2], blocks2[j]['bbox'][2]) > 0 and calculate_ratio(blocks1[i]['bbox'][3], blocks2[j]['bbox'][3]) > 0, f"{blocks1[i]} matched with {blocks2[j]}"

        scores.append(min_block_area * text_similarity * position_similarity / max_blocks_area)
    
    if print_all:
        print(f"Matched: {len(location_score)}")
        print("Score:")
        print_stat(scores)

    if debug:
        img1 = cv2.imread(gpt_img)
        img2 = cv2.imread(original_img)
        img1_with_boxes, img2_with_boxes = draw_matched_bboxes(img1, img2, matched_list)
    
        plt.figure(figsize=(20, 10))
        plt.subplot(1, 2, 1)
        plt.imshow(cv2.cvtColor(img1_with_boxes, cv2.COLOR_BGR2RGB))
        plt.axis('off')
        plt.subplot(1, 2, 2)
        plt.imshow(cv2.cvtColor(img2_with_boxes, cv2.COLOR_BGR2RGB))
        plt.axis('off')
        plt.show()

    if len(scores) > 0:
        matched = len(scores)
        final_score = np.sum(scores)
        return matched, final_score
    else:
        return 0.0, 0.0


def color_similarity(color1, color2):
    # Calculate the Euclidean distance between two RGB colors
    distance = math.sqrt(sum((c2 - c1) ** 2 for c1, c2 in zip(color1, color2)))
    
    # Maximum possible Euclidean distance in RGB space
    max_distance = math.sqrt(3 * (255 ** 2))
    
    # Normalize the distance to a value between 0 and 1
    normalized_distance = distance / max_distance
    
    # Return the similarity as 1 - normalized distance
    return 1 - normalized_distance


def visual_eval_v2(gpt_img, original_img, print_all=False, ocr_free=True, debug=False):
    """
    gpt_img: file to image rendered by gpt gen code. Please place the html file with the same name in the same folder.
    original_img: file to image rendered by the original code. Please place the html file with the same name in the same folder.
    print_all: print matched information or not. Default to False.
    ocr_free: using ocr free approach or not. Default to True.
    """

    if ocr_free:
        gpt_html = gpt_img.replace(".png", ".html")
        original_html = original_img.replace(".png", ".html")
        os.system(f"python3 {Path(__file__).parent}/screenshot_single.py --html {gpt_html} --png {gpt_img}")
        os.system(f"python3 {Path(__file__).parent}/screenshot_single.py --html {original_html} --png {original_img}")

        blocks1 = get_blocks_ocr_free(gpt_img)
        blocks2 = get_blocks_ocr_free(original_img)
        consecutive_bonus, window_size = 0.1, 1
    else:
        blocks1 = get_ocr_blocks(gpt_img)
        blocks2 = get_ocr_blocks(original_img)
        consecutive_bonus, window_size = 0.25, 2

        blocks1 = merge_blocks(blocks1)
        blocks2 = merge_blocks(blocks2)

    blocks1_area = sum_of_area(blocks1)
    blocks2_area = sum_of_area(blocks2)
    max_blocks_area = max(blocks1_area, blocks2_area)

    matching = find_maximum_matching(blocks1, blocks2, consecutive_bonus, window_size)
    matched_list = []
    scores = []
    size_scores = []
    matched_text_scores = []
    position_scores = []
    text_color_scores = []

    for i, j in matching:
        min_block_area = min(blocks1[i]['bbox'][2] * blocks1[i]['bbox'][3], blocks2[j]['bbox'][2] * blocks2[j]['bbox'][3])
        max_block_area = max(blocks1[i]['bbox'][2] * blocks1[i]['bbox'][3], blocks2[j]['bbox'][2] * blocks2[j]['bbox'][3])
        text_similarity = SequenceMatcher(None, blocks1[i]['text'], blocks2[j]['text']).ratio()
        position_similarity = 1 - calculate_distance(blocks1[i]['bbox'][0] + blocks1[i]['bbox'][2] / 2, \
                                                blocks1[i]['bbox'][1] + blocks1[i]['bbox'][3] / 2, \
                                                blocks2[j]['bbox'][0] + blocks2[j]['bbox'][2] / 2, \
                                                blocks2[j]['bbox'][1] + blocks2[j]['bbox'][3] / 2) / np.sqrt(2)
        # scale to 0.5 ~ 1.0
        text_color_similarity = color_similarity(blocks1[i]['color'], blocks2[j]['color']) * 0.5 + 0.5
        matched_list.append([blocks1[i]['bbox'], blocks2[j]['bbox']])

        # validation check
        if min(blocks1[i]['bbox'][2], blocks2[j]['bbox'][2], blocks1[i]['bbox'][3], blocks2[j]['bbox'][3]) == 0:
            print(f"{blocks1[i]} matched with {blocks2[j]}")
        assert calculate_ratio(blocks1[i]['bbox'][2], blocks2[j]['bbox'][2]) > 0 and calculate_ratio(blocks1[i]['bbox'][3], blocks2[j]['bbox'][3]) > 0, f"{blocks1[i]} matched with {blocks2[j]}"

        scores.append(min_block_area * text_similarity * position_similarity * text_color_similarity / max_blocks_area)
        size_scores.append(min_block_area / max_blocks_area)
        matched_text_scores.append(text_similarity)
        position_scores.append(position_similarity)
        text_color_scores.append(text_color_similarity)

        if debug:
            print(f"{blocks1[i]} matched with {blocks2[j]}")
            print(SequenceMatcher(None, blocks1[i]['text'], blocks2[j]['text']).ratio())
            print("size score", min_block_area / max_blocks_area)
            print("text similarity score", text_similarity)
            print("position score", position_similarity)
            print("color score", text_color_similarity)
            print("----------------------------------")
            pass
    
    if print_all:
        print(f"Matched: {len(location_score)}")
        print("Score:")
        print_stat(scores)

    if debug:
        img1 = cv2.imread(gpt_img)
        img2 = cv2.imread(original_img)
        img1_with_boxes, img2_with_boxes = draw_matched_bboxes(img1, img2, matched_list)
    
        plt.figure(figsize=(20, 10))
        plt.subplot(1, 2, 1)
        plt.imshow(cv2.cvtColor(img1_with_boxes, cv2.COLOR_BGR2RGB))
        plt.axis('off')
        plt.subplot(1, 2, 2)
        plt.imshow(cv2.cvtColor(img2_with_boxes, cv2.COLOR_BGR2RGB))
        plt.axis('off')
        plt.show()

    if len(scores) > 0:
        matched = len(scores)
        final_score = np.sum(scores)
        final_size_score = np.sum(size_scores)
        final_matched_text_score = np.mean(matched_text_scores)
        final_position_score = np.mean(position_scores)
        final_text_color_score = np.mean(text_color_scores)
        final_clip_score = calculate_clip_similarity(gpt_img, original_img)
        return matched, final_score, (final_size_score, final_matched_text_score, final_position_score, final_text_color_score, final_clip_score)
    else:
        return 0.0, 0.0, (0.0, 0.0, 0.0, 0.0, 0.0)


def calculate_current_cost(cost_matrix, row_ind, col_ind):
    return cost_matrix[row_ind, col_ind].sum()


def merge_blocks_wo_check(block1, block2):
    # Concatenate text
    merged_text = block1['text'] + " " + block2['text']

    # Calculate bounding box
    x_min = min(block1['bbox'][0], block2['bbox'][0])
    y_min = min(block1['bbox'][1], block2['bbox'][1])
    x_max = max(block1['bbox'][0] + block1['bbox'][2], block2['bbox'][0] + block2['bbox'][2])
    y_max = max(block1['bbox'][1] + block1['bbox'][3], block2['bbox'][1] + block2['bbox'][3])
    merged_bbox = (x_min, y_min, x_max - x_min, y_max - y_min)

    # Average color
    merged_color = tuple(
        (color1 + color2) // 2 for color1, color2 in zip(block1['color'], block2['color'])
    )

    return {'text': merged_text, 'bbox': merged_bbox, 'color': merged_color}

def calculate_current_cost(cost_matrix, row_ind, col_ind):
    return cost_matrix[row_ind, col_ind].tolist()

def find_maximum_matching_v3(A, B, consecutive_bonus, window_size):
    cost_matrix = create_cost_matrix(A, B)
    cost_matrix = adjust_cost_for_context(cost_matrix, consecutive_bonus, window_size)
    row_ind, col_ind = linear_sum_assignment(cost_matrix)
    current_cost = calculate_current_cost(cost_matrix, row_ind, col_ind)
    return list(zip(row_ind, col_ind)), current_cost, cost_matrix


def remove_indices(lst, indices):
    for index in sorted(indices, reverse=True):
        if index < len(lst):
            lst.pop(index)
    return lst


def merge_blocks_by_list(blocks, merge_list):
    pop_list = []
    while True:
        if len(merge_list) == 0:
            remove_indices(blocks, pop_list)
            return blocks

        i = merge_list[0][0]
        j = merge_list[0][1]
    
        blocks[i] = merge_blocks_wo_check(blocks[i], blocks[j])
        pop_list.append(j)
    
        merge_list.pop(0)
        if len(merge_list) > 0:
            new_merge_list = []
            for k in range(len(merge_list)):
                if merge_list[k][0] != i and merge_list[k][1] != i and merge_list[k][0] != j and merge_list[k][1] != j:
                    new_merge_list.append(merge_list[k])
            merge_list = new_merge_list

def sortFn(value):
    return value[2]


def print_matching(matching, blocks1, blocks2, cost_matrix):
    for i, j in matching:
        print(f"{blocks1[i]} matched with {blocks2[j]}, cost {cost_matrix[i][j]}")


def difference_of_means(list1, list2):
    # Count occurrences of each element in both lists
    counter1 = Counter(list1)
    counter2 = Counter(list2)

    # Adjust for common elements
    for element in set(list1) & set(list2):
        common_count = min(counter1[element], counter2[element])
        counter1[element] -= common_count
        counter2[element] -= common_count

    # Reconstruct lists without common elements
    unique_list1 = [item for item in counter1.elements()]
    unique_list2 = [item for item in counter2.elements()]

    # Calculate means, avoiding division by zero
    mean_list1 = sum(unique_list1) / len(unique_list1) if unique_list1 else 0
    mean_list2 = sum(unique_list2) / len(unique_list2) if unique_list2 else 0

    # Calculate and return the difference of means
    if mean_list1 - mean_list2 > 0:
        if min(unique_list1) > min(unique_list2):
            return mean_list1 - mean_list2
        else:
            return 0.0
    else:
        return mean_list1 - mean_list2


def find_possible_merge(A, B, consecutive_bonus, window_size, debug=False):
    merge_bonus = 0.0
    merge_windows = 1

    while True:
        A_changed = False
        B_changed = False

        matching, current_cost, cost_matrix = find_maximum_matching_v3(A, B, merge_bonus, merge_windows)
        if debug:
            print("Current cost of the solution:", current_cost)
            # print_matching(matching, A, B, cost_matrix)
    
        if len(A) >= 2:
            merge_list = []
            for i in range(len(A) - 1):
                new_A = deepcopy(A)
                new_A[i] = merge_blocks_wo_check(new_A[i], new_A[i + 1])
                new_A.pop(i + 1)
    
                updated_matching, updated_cost, cost_matrix = find_maximum_matching_v3(new_A, B, merge_bonus, merge_windows)
                diff = difference_of_means(current_cost, updated_cost)
                if  diff > 0.05:
                    merge_list.append([i, i + 1, diff])
                    if debug:
                        print(new_A[i]['text'], diff)

                """
                if "Forum Page Spawn Plane Radius" in new_A[i]['text']:
                    print_matching(updated_matching, new_A, B, cost_matrix)
                    print(updated_cost)
                # """
                    
            merge_list.sort(key=sortFn, reverse=True)
            if len(merge_list) > 0:
                A_changed = True
                A = merge_blocks_by_list(A, merge_list)
                updated_matching, updated_cost, _ = find_maximum_matching_v3(A, B, merge_bonus, merge_windows)
                if debug:
                    print("Cost after optimization A:", updated_cost)

        if len(B) >= 2:
            merge_list = []
            for i in range(len(B) - 1):
                new_B = deepcopy(B)
                new_B[i] = merge_blocks_wo_check(new_B[i], new_B[i + 1])
                new_B.pop(i + 1)
    
                updated_matching, updated_cost, cost_matrix = find_maximum_matching_v3(A, new_B, merge_bonus, merge_windows)
                diff = difference_of_means(current_cost, updated_cost)
                if diff > 0.05:
                    merge_list.append([i, i + 1, diff])
                    if debug:
                        print(new_B[i]['text'], diff)

            merge_list.sort(key=sortFn, reverse=True)
            if len(merge_list) > 0:
                B_changed = True
                B = merge_blocks_by_list(B, merge_list)
                updated_matching, updated_cost, _ = find_maximum_matching_v3(A, B, merge_bonus, merge_windows)
                if debug:
                    print("Cost after optimization B:", updated_cost)

        if not A_changed and not B_changed:
            break
    matching, _, _ = find_maximum_matching_v3(A, B, consecutive_bonus, window_size)
    return A, B, matching


def merge_blocks_by_bbox(blocks):
    merged_blocks = {}
    
    # Traverse and merge blocks
    for block in blocks:
        bbox = tuple(block['bbox'])  # Convert bbox to tuple for hashability
        if bbox in merged_blocks:
            # Merge with existing block
            existing_block = merged_blocks[bbox]
            existing_block['text'] += ' ' + block['text']
            existing_block['color'] = [(ec + c) / 2 for ec, c in zip(existing_block['color'], block['color'])]
        else:
            # Add new block
            merged_blocks[bbox] = block

    return list(merged_blocks.values())


def mask_bounding_boxes(image, bounding_boxes):
    width, height = image.size
    draw = ImageDraw.Draw(image)

    for bbox in bounding_boxes:
        x_ratio, y_ratio, w_ratio, h_ratio = bbox
        x = x_ratio * width
        y = y_ratio * height
        w = w_ratio * width
        h = h_ratio * height
        draw.rectangle([x, y, x + w, y + h], fill="white")

    return image


def rescale_and_mask(image_path, blocks):
    # Load the image
    with Image.open(image_path) as img:
        img = mask_bounding_boxes(img, blocks)

        width, height = img.size

        # Determine which side is shorter
        if width < height:
            # Width is shorter, scale height to match the width
            new_size = (width, width)
        else:
            # Height is shorter, scale width to match the height
            new_size = (height, height)

        # Resize the image while maintaining aspect ratio
        img_resized = img.resize(new_size, Image.LANCZOS)

        return img_resized


def calculate_clip_similarity_with_blocks(image_path1, image_path2, blocks1, blocks2):
    # Load and preprocess images
    image1 = preprocess(rescale_and_mask(image_path1, [block['bbox'] for block in blocks1])).unsqueeze(0).to(device)
    image2 = preprocess(rescale_and_mask(image_path2, [block['bbox'] for block in blocks2])).unsqueeze(0).to(device)

    # Calculate features
    with torch.no_grad():
        image_features1 = model.encode_image(image1)
        image_features2 = model.encode_image(image2)

    # Normalize features
    image_features1 /= image_features1.norm(dim=-1, keepdim=True)
    image_features2 /= image_features2.norm(dim=-1, keepdim=True)

    # Calculate cosine similarity
    similarity = (image_features1 @ image_features2.T).item()

    return similarity


def visual_eval_v3(gpt_img, original_img, print_all=False, ocr_free=True, debug=False):
    """
    gpt_img: file to image rendered by gpt gen code. Please place the html file with the same name in the same folder.
    original_img: file to image rendered by the original code. Please place the html file with the same name in the same folder.
    print_all: print matched information or not. Default to False.
    ocr_free: using ocr free approach or not. Default to True.
    """

    if ocr_free:
        gpt_html = gpt_img.replace(".png", ".html")
        original_html = original_img.replace(".png", ".html")
        os.system(f"python3 {Path(__file__).parent}/screenshot_single.py --html {gpt_html} --png {gpt_img}")
        os.system(f"python3 {Path(__file__).parent}/screenshot_single.py --html {original_html} --png {original_img}")

        blocks1 = get_blocks_ocr_free(gpt_img)
        blocks2 = get_blocks_ocr_free(original_img)
        consecutive_bonus, window_size = 0.1, 1
    else:
        blocks1 = get_ocr_blocks(gpt_img)
        blocks2 = get_ocr_blocks(original_img)
        consecutive_bonus, window_size = 0.25, 2

        blocks1 = merge_blocks(blocks1)
        blocks2 = merge_blocks(blocks2)

    if len(blocks1) == 0 or len(blocks2) == 0:
        return 0.0, 0.0, (0.0, 0.0, 0.0, 0.0, 0.0)

    blocks1 = merge_blocks_by_bbox(blocks1)
    blocks2 = merge_blocks_by_bbox(blocks2)
    # matching, cost, _ = find_maximum_matching_v3(blocks1, blocks2, consecutive_bonus, window_size)
    blocks1, blocks2, matching = find_possible_merge(blocks1, blocks2, consecutive_bonus, window_size, debug=debug)
    indices1 = [item[0] for item in matching]
    indices2 = [item[1] for item in matching]

    matched_list = []
    scores = []
    max_areas = []
    matched_areas = []
    matched_text_scores = []
    position_scores = []
    text_color_scores = []

    unmatched_area_1 = 0.0
    for i in range(len(blocks1)):
        if i not in indices1:
            unmatched_area_1 += blocks1[i]['bbox'][2] * blocks1[i]['bbox'][3]
    unmatched_area_2 = 0.0
    for j in range(len(blocks2)):
        if j not in indices2:
            unmatched_area_2 += blocks2[j]['bbox'][2] * blocks2[j]['bbox'][3]
    max_areas.append(max(unmatched_area_1, unmatched_area_2))

    for i, j in matching:
        min_block_area = min(blocks1[i]['bbox'][2] * blocks1[i]['bbox'][3], blocks2[j]['bbox'][2] * blocks2[j]['bbox'][3])
        max_block_area = max(blocks1[i]['bbox'][2] * blocks1[i]['bbox'][3], blocks2[j]['bbox'][2] * blocks2[j]['bbox'][3])
        text_similarity = SequenceMatcher(None, blocks1[i]['text'], blocks2[j]['text']).ratio()
        if text_similarity < 0.5:
            max_areas.append(max_block_area)
            continue
        position_similarity = 1 - calculate_distance(blocks1[i]['bbox'][0] + blocks1[i]['bbox'][2] / 2, \
                                                blocks1[i]['bbox'][1] + blocks1[i]['bbox'][3] / 2, \
                                                blocks2[j]['bbox'][0] + blocks2[j]['bbox'][2] / 2, \
                                                blocks2[j]['bbox'][1] + blocks2[j]['bbox'][3] / 2) / np.sqrt(2)
        # scale to 0.5 ~ 1.0
        text_color_similarity = color_similarity(blocks1[i]['color'], blocks2[j]['color']) * 0.5 + 0.5
        matched_list.append([blocks1[i]['bbox'], blocks2[j]['bbox']])

        # validation check
        if min(blocks1[i]['bbox'][2], blocks2[j]['bbox'][2], blocks1[i]['bbox'][3], blocks2[j]['bbox'][3]) == 0:
            print(f"{blocks1[i]} matched with {blocks2[j]}")
        assert calculate_ratio(blocks1[i]['bbox'][2], blocks2[j]['bbox'][2]) > 0 and calculate_ratio(blocks1[i]['bbox'][3], blocks2[j]['bbox'][3]) > 0, f"{blocks1[i]} matched with {blocks2[j]}"

        scores.append(max_block_area * text_similarity * position_similarity * text_color_similarity)
        matched_areas.append(max_block_area)
        max_areas.append(max_block_area)
        matched_text_scores.append(text_similarity)
        position_scores.append(position_similarity)
        text_color_scores.append(text_color_similarity)

        if debug:
            print(f"{blocks1[i]} matched with {blocks2[j]}")
            print(SequenceMatcher(None, blocks1[i]['text'], blocks2[j]['text']).ratio())
            print("text similarity score", text_similarity)
            print("position score", position_similarity)
            print("color score", text_color_similarity)
            print("----------------------------------")
            pass
    
    if print_all:
        print(f"Matched: {len(location_score)}")
        print("Score:")
        print_stat(scores)

    if debug:
        img1 = cv2.imread(gpt_img)
        img2 = cv2.imread(original_img)
        img1_with_boxes, img2_with_boxes = draw_matched_bboxes(img1, img2, matched_list)
    
        plt.figure(figsize=(20, 10))
        plt.subplot(1, 2, 1)
        plt.imshow(cv2.cvtColor(img1_with_boxes, cv2.COLOR_BGR2RGB))
        plt.axis('off')
        plt.subplot(1, 2, 2)
        plt.imshow(cv2.cvtColor(img2_with_boxes, cv2.COLOR_BGR2RGB))
        plt.axis('off')
        plt.show()

    if len(scores) > 0:
        matched = len(scores)

        final_size_score = np.sum(matched_areas) / np.sum(max_areas)
        final_matched_text_score = np.mean(matched_text_scores)
        final_position_score = np.mean(position_scores)
        final_text_color_score = np.mean(text_color_scores)
        final_clip_score =  calculate_clip_similarity_with_blocks(gpt_img, original_img, blocks1, blocks2)
        final_score = np.sum(scores) / np.sum(max_areas) * final_clip_score
        return matched, final_score, (final_size_score, final_matched_text_score, final_position_score, final_text_color_score, final_clip_score)
    else:
        return 0.0, 0.0, (0.0, 0.0, 0.0, 0.0, 0.0)


def truncate_repeated_html_elements(soup, max_count=50):
    """
    Truncate HTML elements whose exact HTML content appears more than `max_count` times.

    Args:
    html (str): A string containing HTML content.
    max_count (int): The maximum allowed occurrences for identical content.

    Returns:
    str: The modified HTML with repeated elements truncated.
    """
    # Dictionary to keep track of exact HTML content occurrences
    content_counts = {}

    # Iterate over all elements
    for element in soup.find_all(True):
        # Skip non-tag elements like NavigableString or Comment
        if isinstance(element, (NavigableString, Comment)):
            continue
        
        try:
            element_html = str(element)
        except:
            element.decompose()
            continue
        content_counts[element_html] = content_counts.get(element_html, 0) + 1

        # Check if the element's exact HTML content exceeds max_count
        if content_counts[element_html] > max_count:
            # Remove or truncate the element
            element.decompose()  # or element.string = '...' to truncate

    # Return the modified HTML
    return str(soup)


def pre_process(html_file):
    with open(html_file, 'r') as file:
        soup = BeautifulSoup(file, 'html.parser')
    soup_str = truncate_repeated_html_elements(soup)
    with open(html_file, 'w') as file:
        file.write(soup_str)


def visual_eval_v3_multi(input_list, debug=False):
<<<<<<< HEAD
    predict_img_list, original_img = input_list[0], input_list[1]
    predict_blocks_list = []
    for predict_img in predict_img_list:
        # This will help fix some html syntax error
        predict_html = predict_img.replace(".png", ".html")
        pre_process(predict_html)
        os.system(f"python3 screenshot_single.py --html {predict_html} --png {predict_img}")
        predict_blocks = get_blocks_ocr_free(predict_img)
        print(len(predict_blocks))
        predict_blocks_list.append(predict_blocks)

    original_html = original_img.replace(".png", ".html")
    os.system(f"python3 screenshot_single.py --html {original_html} --png {original_img}")
    original_blocks = get_blocks_ocr_free(original_img)
    original_blocks = merge_blocks_by_bbox(original_blocks)

    consecutive_bonus, window_size = 0.1, 1

    return_score_list = []

    for k, predict_blocks in enumerate(predict_blocks_list):
        if len(predict_blocks) == 0 or len(original_blocks) == 0:
            return_score_list.append([0.0, 0.0, (0.0, 0.0, 0.0, 0.0, 0.0)])
            continue
    
        predict_blocks = merge_blocks_by_bbox(predict_blocks)
        predict_blocks_m, original_blocks_m, matching = find_possible_merge(predict_blocks, deepcopy(original_blocks), consecutive_bonus, window_size, debug=debug)
        indices1 = [item[0] for item in matching]
        indices2 = [item[1] for item in matching]

        matched_list = []
        scores = []
        max_areas = []
        matched_areas = []
        matched_text_scores = []
        position_scores = []
        text_color_scores = []
    
        unmatched_area_1 = 0.0
        for i in range(len(predict_blocks_m)):
            if i not in indices1:
                unmatched_area_1 += predict_blocks_m[i]['bbox'][2] * predict_blocks_m[i]['bbox'][3]
        unmatched_area_2 = 0.0
        for j in range(len(original_blocks_m)):
            if j not in indices2:
                unmatched_area_2 += original_blocks_m[j]['bbox'][2] * original_blocks_m[j]['bbox'][3]
        max_areas.append(max(unmatched_area_1, unmatched_area_2))
    
        for i, j in matching:
            min_block_area = min(predict_blocks_m[i]['bbox'][2] * predict_blocks_m[i]['bbox'][3], original_blocks_m[j]['bbox'][2] * original_blocks_m[j]['bbox'][3])
            max_block_area = max(predict_blocks_m[i]['bbox'][2] * predict_blocks_m[i]['bbox'][3], original_blocks_m[j]['bbox'][2] * original_blocks_m[j]['bbox'][3])
            text_similarity = SequenceMatcher(None, predict_blocks_m[i]['text'], original_blocks_m[j]['text']).ratio()
            if text_similarity < 0.5:
                max_areas.append(max_block_area)
                continue
            position_similarity = 1 - calculate_distance(predict_blocks_m[i]['bbox'][0] + predict_blocks_m[i]['bbox'][2] / 2, \
                                                    predict_blocks_m[i]['bbox'][1] + predict_blocks_m[i]['bbox'][3] / 2, \
                                                    original_blocks_m[j]['bbox'][0] + original_blocks_m[j]['bbox'][2] / 2, \
                                                    original_blocks_m[j]['bbox'][1] + original_blocks_m[j]['bbox'][3] / 2) / np.sqrt(2)
            # scale to 0.5 ~ 1.0
            text_color_similarity = color_similarity(predict_blocks_m[i]['color'], original_blocks_m[j]['color']) * 0.5 + 0.5
            matched_list.append([predict_blocks_m[i]['bbox'], original_blocks_m[j]['bbox']])
    
            # validation check
            if min(predict_blocks_m[i]['bbox'][2], original_blocks_m[j]['bbox'][2], predict_blocks_m[i]['bbox'][3], original_blocks_m[j]['bbox'][3]) == 0:
                print(f"{predict_blocks_m[i]} matched with {original_blocks_m[j]}")
            assert calculate_ratio(predict_blocks_m[i]['bbox'][2], original_blocks_m[j]['bbox'][2]) > 0 and calculate_ratio(predict_blocks_m[i]['bbox'][3], original_blocks_m[j]['bbox'][3]) > 0, f"{predict_blocks_m[i]} matched with {original_blocks_m[j]}"
    
            scores.append(max_block_area * text_similarity * position_similarity * text_color_similarity)
            matched_areas.append(max_block_area)
            max_areas.append(max_block_area)
            matched_text_scores.append(text_similarity)
            position_scores.append(position_similarity)
            text_color_scores.append(text_color_similarity)
    
            if debug:
                print(f"{predict_blocks_m[i]} matched with {original_blocks_m[j]}")
                print(SequenceMatcher(None, predict_blocks_m[i]['text'], original_blocks_m[j]['text']).ratio())
                print("text similarity score", text_similarity)
                print("position score", position_similarity)
                print("color score", text_color_similarity)
                print("----------------------------------")
                pass
    
        if len(scores) > 0:
            matched = len(scores)
    
            final_size_score = np.sum(matched_areas) / np.sum(max_areas)
            final_matched_text_score = np.mean(matched_text_scores)
            final_position_score = np.mean(position_scores)
            final_text_color_score = np.mean(text_color_scores)
            final_clip_score =  calculate_clip_similarity_with_blocks(predict_img_list[k], original_img, predict_blocks_m, original_blocks_m)
            final_score = np.sum(scores) / np.sum(max_areas) * final_clip_score
            return_score_list.append([matched, final_score, (final_size_score, final_matched_text_score, final_position_score, final_text_color_score, final_clip_score)])
        else:
            return_score_list.append([0.0, 0.0, (0.0, 0.0, 0.0, 0.0, 0.0)])
    return return_score_list
=======
    print (input_list)
    try:
        predict_img_list, original_img = input_list[0], input_list[1]
        predict_blocks_list = []
        for predict_img in predict_img_list:
            # This will help fix some html syntax error
            predict_html = predict_img.replace(".png", ".html")
            pre_process(predict_html)
            os.system(f"python3 screenshot_single.py --html {predict_html} --png {predict_img}")
            predict_blocks = get_blocks_ocr_free(predict_img)
            predict_blocks_list.append(predict_blocks)

        original_html = original_img.replace(".png", ".html")
        os.system(f"python3 screenshot_single.py --html {original_html} --png {original_img}")
        original_blocks = get_blocks_ocr_free(original_img)
        original_blocks = merge_blocks_by_bbox(original_blocks)

        consecutive_bonus, window_size = 0.1, 1

        return_score_list = []

        for k, predict_blocks in enumerate(predict_blocks_list):
            if len(predict_blocks) == 0 or len(original_blocks) == 0:
                return_score_list.append([0.0, 0.0, (0.0, 0.0, 0.0, 0.0, 0.0)])
        
            predict_blocks = merge_blocks_by_bbox(predict_blocks)
            predict_blocks_m, original_blocks_m, matching = find_possible_merge(predict_blocks, deepcopy(original_blocks), consecutive_bonus, window_size, debug=debug)
            indices1 = [item[0] for item in matching]
            indices2 = [item[1] for item in matching]

            matched_list = []
            scores = []
            max_areas = []
            matched_areas = []
            matched_text_scores = []
            position_scores = []
            text_color_scores = []
        
            unmatched_area_1 = 0.0
            for i in range(len(predict_blocks_m)):
                if i not in indices1:
                    unmatched_area_1 += predict_blocks_m[i]['bbox'][2] * predict_blocks_m[i]['bbox'][3]
            unmatched_area_2 = 0.0
            for j in range(len(original_blocks_m)):
                if j not in indices2:
                    unmatched_area_2 += original_blocks_m[j]['bbox'][2] * original_blocks_m[j]['bbox'][3]
            max_areas.append(max(unmatched_area_1, unmatched_area_2))
        
            for i, j in matching:
                min_block_area = min(predict_blocks_m[i]['bbox'][2] * predict_blocks_m[i]['bbox'][3], original_blocks_m[j]['bbox'][2] * original_blocks_m[j]['bbox'][3])
                max_block_area = max(predict_blocks_m[i]['bbox'][2] * predict_blocks_m[i]['bbox'][3], original_blocks_m[j]['bbox'][2] * original_blocks_m[j]['bbox'][3])
                text_similarity = SequenceMatcher(None, predict_blocks_m[i]['text'], original_blocks_m[j]['text']).ratio()
                if text_similarity < 0.5:
                    max_areas.append(max_block_area)
                    continue
                position_similarity = 1 - calculate_distance(predict_blocks_m[i]['bbox'][0] + predict_blocks_m[i]['bbox'][2] / 2, \
                                                        predict_blocks_m[i]['bbox'][1] + predict_blocks_m[i]['bbox'][3] / 2, \
                                                        original_blocks_m[j]['bbox'][0] + original_blocks_m[j]['bbox'][2] / 2, \
                                                        original_blocks_m[j]['bbox'][1] + original_blocks_m[j]['bbox'][3] / 2) / np.sqrt(2)
                # scale to 0.5 ~ 1.0
                text_color_similarity = color_similarity(predict_blocks_m[i]['color'], original_blocks_m[j]['color']) * 0.5 + 0.5
                matched_list.append([predict_blocks_m[i]['bbox'], original_blocks_m[j]['bbox']])
        
                # validation check
                if min(predict_blocks_m[i]['bbox'][2], original_blocks_m[j]['bbox'][2], predict_blocks_m[i]['bbox'][3], original_blocks_m[j]['bbox'][3]) == 0:
                    print(f"{predict_blocks_m[i]} matched with {original_blocks_m[j]}")
                assert calculate_ratio(predict_blocks_m[i]['bbox'][2], original_blocks_m[j]['bbox'][2]) > 0 and calculate_ratio(predict_blocks_m[i]['bbox'][3], original_blocks_m[j]['bbox'][3]) > 0, f"{predict_blocks_m[i]} matched with {original_blocks_m[j]}"
        
                scores.append(max_block_area * text_similarity * position_similarity * text_color_similarity)
                matched_areas.append(max_block_area)
                max_areas.append(max_block_area)
                matched_text_scores.append(text_similarity)
                position_scores.append(position_similarity)
                text_color_scores.append(text_color_similarity)
        
                if debug:
                    print(f"{predict_blocks_m[i]} matched with {original_blocks_m[j]}")
                    print(SequenceMatcher(None, predict_blocks_m[i]['text'], original_blocks_m[j]['text']).ratio())
                    print("text similarity score", text_similarity)
                    print("position score", position_similarity)
                    print("color score", text_color_similarity)
                    print("----------------------------------")
                    pass

            if debug:
                img1 = cv2.imread(predict_img_list[k])
                img2 = cv2.imread(original_img)
                img1_with_boxes, img2_with_boxes = draw_matched_bboxes(img1, img2, matched_list)
            
                plt.figure(figsize=(20, 10))
                plt.subplot(1, 2, 1)
                plt.imshow(cv2.cvtColor(img1_with_boxes, cv2.COLOR_BGR2RGB))
                plt.axis('off')
                plt.subplot(1, 2, 2)
                plt.imshow(cv2.cvtColor(img2_with_boxes, cv2.COLOR_BGR2RGB))
                plt.axis('off')
                plt.show()
        
            if len(scores) > 0:
                matched = len(scores)
        
                final_size_score = np.sum(matched_areas) / np.sum(max_areas)
                final_matched_text_score = np.mean(matched_text_scores)
                final_position_score = np.mean(position_scores)
                final_text_color_score = np.mean(text_color_scores)
                final_clip_score =  calculate_clip_similarity_with_blocks(predict_img_list[k], original_img, predict_blocks_m, original_blocks_m)
                final_score = np.sum(scores) / np.sum(max_areas) * final_clip_score
                return_score_list.append([matched, final_score, (final_size_score, final_matched_text_score, final_position_score, final_text_color_score, final_clip_score)])
            else:
                return_score_list.append([0.0, 0.0, (0.0, 0.0, 0.0, 0.0, 0.0)])
        return return_score_list
    except:
        return None
>>>>>>> df234e9a


if __name__ == "__main__":
    reference_dir = "../../testset_100"
    predictions_dir = "../../predictions_100/gpt4v"
    all_scores = 0
    counter = 0

    for filename in tqdm([item for item in os.listdir(predictions_dir) if item.endswith(".html")]):
        if filename.endswith(".html"):
            # matched, loc_score, size_score, final_score = visual_eval(os.path.join(predictions_dir, filename.replace(".html", ".png")), os.path.join(reference_dir, filename.replace(".html", ".png")))
            matched, final_score = visual_eval_v1(os.path.join(predictions_dir, filename.replace(".html", ".png")), os.path.join(reference_dir, filename.replace(".html", ".png")))
            print (filename, matched, final_score)
            all_scores += final_score
            counter += 1
    
    print ("\n")
    print ("avg score: ", all_scores / counter)
    
    <|MERGE_RESOLUTION|>--- conflicted
+++ resolved
@@ -1114,105 +1114,6 @@
 
 
 def visual_eval_v3_multi(input_list, debug=False):
-<<<<<<< HEAD
-    predict_img_list, original_img = input_list[0], input_list[1]
-    predict_blocks_list = []
-    for predict_img in predict_img_list:
-        # This will help fix some html syntax error
-        predict_html = predict_img.replace(".png", ".html")
-        pre_process(predict_html)
-        os.system(f"python3 screenshot_single.py --html {predict_html} --png {predict_img}")
-        predict_blocks = get_blocks_ocr_free(predict_img)
-        print(len(predict_blocks))
-        predict_blocks_list.append(predict_blocks)
-
-    original_html = original_img.replace(".png", ".html")
-    os.system(f"python3 screenshot_single.py --html {original_html} --png {original_img}")
-    original_blocks = get_blocks_ocr_free(original_img)
-    original_blocks = merge_blocks_by_bbox(original_blocks)
-
-    consecutive_bonus, window_size = 0.1, 1
-
-    return_score_list = []
-
-    for k, predict_blocks in enumerate(predict_blocks_list):
-        if len(predict_blocks) == 0 or len(original_blocks) == 0:
-            return_score_list.append([0.0, 0.0, (0.0, 0.0, 0.0, 0.0, 0.0)])
-            continue
-    
-        predict_blocks = merge_blocks_by_bbox(predict_blocks)
-        predict_blocks_m, original_blocks_m, matching = find_possible_merge(predict_blocks, deepcopy(original_blocks), consecutive_bonus, window_size, debug=debug)
-        indices1 = [item[0] for item in matching]
-        indices2 = [item[1] for item in matching]
-
-        matched_list = []
-        scores = []
-        max_areas = []
-        matched_areas = []
-        matched_text_scores = []
-        position_scores = []
-        text_color_scores = []
-    
-        unmatched_area_1 = 0.0
-        for i in range(len(predict_blocks_m)):
-            if i not in indices1:
-                unmatched_area_1 += predict_blocks_m[i]['bbox'][2] * predict_blocks_m[i]['bbox'][3]
-        unmatched_area_2 = 0.0
-        for j in range(len(original_blocks_m)):
-            if j not in indices2:
-                unmatched_area_2 += original_blocks_m[j]['bbox'][2] * original_blocks_m[j]['bbox'][3]
-        max_areas.append(max(unmatched_area_1, unmatched_area_2))
-    
-        for i, j in matching:
-            min_block_area = min(predict_blocks_m[i]['bbox'][2] * predict_blocks_m[i]['bbox'][3], original_blocks_m[j]['bbox'][2] * original_blocks_m[j]['bbox'][3])
-            max_block_area = max(predict_blocks_m[i]['bbox'][2] * predict_blocks_m[i]['bbox'][3], original_blocks_m[j]['bbox'][2] * original_blocks_m[j]['bbox'][3])
-            text_similarity = SequenceMatcher(None, predict_blocks_m[i]['text'], original_blocks_m[j]['text']).ratio()
-            if text_similarity < 0.5:
-                max_areas.append(max_block_area)
-                continue
-            position_similarity = 1 - calculate_distance(predict_blocks_m[i]['bbox'][0] + predict_blocks_m[i]['bbox'][2] / 2, \
-                                                    predict_blocks_m[i]['bbox'][1] + predict_blocks_m[i]['bbox'][3] / 2, \
-                                                    original_blocks_m[j]['bbox'][0] + original_blocks_m[j]['bbox'][2] / 2, \
-                                                    original_blocks_m[j]['bbox'][1] + original_blocks_m[j]['bbox'][3] / 2) / np.sqrt(2)
-            # scale to 0.5 ~ 1.0
-            text_color_similarity = color_similarity(predict_blocks_m[i]['color'], original_blocks_m[j]['color']) * 0.5 + 0.5
-            matched_list.append([predict_blocks_m[i]['bbox'], original_blocks_m[j]['bbox']])
-    
-            # validation check
-            if min(predict_blocks_m[i]['bbox'][2], original_blocks_m[j]['bbox'][2], predict_blocks_m[i]['bbox'][3], original_blocks_m[j]['bbox'][3]) == 0:
-                print(f"{predict_blocks_m[i]} matched with {original_blocks_m[j]}")
-            assert calculate_ratio(predict_blocks_m[i]['bbox'][2], original_blocks_m[j]['bbox'][2]) > 0 and calculate_ratio(predict_blocks_m[i]['bbox'][3], original_blocks_m[j]['bbox'][3]) > 0, f"{predict_blocks_m[i]} matched with {original_blocks_m[j]}"
-    
-            scores.append(max_block_area * text_similarity * position_similarity * text_color_similarity)
-            matched_areas.append(max_block_area)
-            max_areas.append(max_block_area)
-            matched_text_scores.append(text_similarity)
-            position_scores.append(position_similarity)
-            text_color_scores.append(text_color_similarity)
-    
-            if debug:
-                print(f"{predict_blocks_m[i]} matched with {original_blocks_m[j]}")
-                print(SequenceMatcher(None, predict_blocks_m[i]['text'], original_blocks_m[j]['text']).ratio())
-                print("text similarity score", text_similarity)
-                print("position score", position_similarity)
-                print("color score", text_color_similarity)
-                print("----------------------------------")
-                pass
-    
-        if len(scores) > 0:
-            matched = len(scores)
-    
-            final_size_score = np.sum(matched_areas) / np.sum(max_areas)
-            final_matched_text_score = np.mean(matched_text_scores)
-            final_position_score = np.mean(position_scores)
-            final_text_color_score = np.mean(text_color_scores)
-            final_clip_score =  calculate_clip_similarity_with_blocks(predict_img_list[k], original_img, predict_blocks_m, original_blocks_m)
-            final_score = np.sum(scores) / np.sum(max_areas) * final_clip_score
-            return_score_list.append([matched, final_score, (final_size_score, final_matched_text_score, final_position_score, final_text_color_score, final_clip_score)])
-        else:
-            return_score_list.append([0.0, 0.0, (0.0, 0.0, 0.0, 0.0, 0.0)])
-    return return_score_list
-=======
     print (input_list)
     try:
         predict_img_list, original_img = input_list[0], input_list[1]
@@ -1237,6 +1138,7 @@
         for k, predict_blocks in enumerate(predict_blocks_list):
             if len(predict_blocks) == 0 or len(original_blocks) == 0:
                 return_score_list.append([0.0, 0.0, (0.0, 0.0, 0.0, 0.0, 0.0)])
+                continue
         
             predict_blocks = merge_blocks_by_bbox(predict_blocks)
             predict_blocks_m, original_blocks_m, matching = find_possible_merge(predict_blocks, deepcopy(original_blocks), consecutive_bonus, window_size, debug=debug)
@@ -1296,7 +1198,7 @@
                     print("color score", text_color_similarity)
                     print("----------------------------------")
                     pass
-
+            """
             if debug:
                 img1 = cv2.imread(predict_img_list[k])
                 img2 = cv2.imread(original_img)
@@ -1310,6 +1212,7 @@
                 plt.imshow(cv2.cvtColor(img2_with_boxes, cv2.COLOR_BGR2RGB))
                 plt.axis('off')
                 plt.show()
+            """
         
             if len(scores) > 0:
                 matched = len(scores)
@@ -1326,7 +1229,6 @@
         return return_score_list
     except:
         return None
->>>>>>> df234e9a
 
 
 if __name__ == "__main__":
